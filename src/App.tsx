--- conflicted
+++ resolved
@@ -29,7 +29,6 @@
 import DurationDebug from "./pages/DurationDebug";
 import Recordings from "./pages/Recordings";
 import BDRTrainingSettings from "./pages/admin/BDRTrainingSettings";
-<<<<<<< HEAD
 import FeedbackSystemTest from "./pages/FeedbackSystemTest";
 import FeedbackAnalytics from "./pages/admin/FeedbackAnalytics";
 import EmployeeManagement from "./components/employee/EmployeeManagement";
@@ -37,12 +36,7 @@
 import EmployeeProfile from "./pages/EmployeeProfile";
 import EmployeeDashboard from "./pages/EmployeeDashboard";
 import AdminLayout from "./components/admin/AdminLayout";
-<<<<<<< HEAD
-=======
 import AllRecordings from "./pages/admin/AllRecordings";
->>>>>>> ben_dev/main
-=======
->>>>>>> d7d3c1b9
 import { SidebarProvider } from "@/contexts/SidebarContext";
 import { setupGlobalErrorHandler } from '@/utils/globalErrorHandler';
 
@@ -117,16 +111,8 @@
                   <Route path="/admin/integrations" element={<AdminDashboard />} />
                   <Route path="/admin/organization-outreach" element={<AdminDashboard />} />
                   <Route path="/admin/analytics" element={<AdminDashboard />} />
-<<<<<<< HEAD
-<<<<<<< HEAD
                   <Route path="/admin/bdr-training" element={<AdminLayout><BDRTrainingSettings /></AdminLayout>} />
-=======
-                  <Route path="/admin/bdr-training" element={<BDRTrainingSettings />} />
                   <Route path="/admin/all-recordings" element={<AllRecordings />} />
->>>>>>> ben_dev/main
-=======
-                  <Route path="/admin/bdr-training" element={<AdminLayout><BDRTrainingSettings /></AdminLayout>} />
->>>>>>> d7d3c1b9
                   <Route path="/admin/bdr-scorecard-history" element={<AdminDashboard />} />
                   <Route path="/admin/privacy" element={<AdminDashboard />} />
                   <Route path="/admin/activity" element={<AdminDashboard />} />
